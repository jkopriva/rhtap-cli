module github.com/redhat-appstudio/rhtap-cli

go 1.23.6

require (
	github.com/Masterminds/sprig/v3 v3.3.0
	github.com/google/go-github/scrape v0.0.0-20250610212921-ad671c46a896
	github.com/google/go-github/v71 v71.0.0
	github.com/onsi/gomega v1.35.1
	github.com/openshift/api v0.0.0-20250620202921-c3cf9bb5ccab
	github.com/openshift/client-go v0.0.0-20250603093317-900624865677
	github.com/pkg/errors v0.9.1
	github.com/quay/claircore v1.5.39
	github.com/spf13/cobra v1.8.1
	github.com/spf13/pflag v1.0.6
	gopkg.in/yaml.v3 v3.0.1
	helm.sh/helm/v3 v3.17.3
	k8s.io/api v0.32.4
	k8s.io/apimachinery v0.32.4
	k8s.io/cli-runtime v0.32.2
	k8s.io/client-go v0.32.4
	k8s.io/kubectl v0.32.2
)

require (
	dario.cat/mergo v1.0.1 // indirect
	github.com/AdaLogics/go-fuzz-headers v0.0.0-20240806141605-e8a1dd7889d6 // indirect
	github.com/Azure/go-ansiterm v0.0.0-20250102033503-faa5f7b0171c // indirect
	github.com/BurntSushi/toml v1.5.0 // indirect
	github.com/MakeNowJust/heredoc v1.0.0 // indirect
	github.com/Masterminds/goutils v1.1.1 // indirect
	github.com/Masterminds/semver/v3 v3.3.1 // indirect
	github.com/Masterminds/squirrel v1.5.4 // indirect
	github.com/Microsoft/hcsshim v0.12.0 // indirect
	github.com/PuerkitoBio/goquery v1.10.3 // indirect
	github.com/andybalholm/cascadia v1.3.3 // indirect
	github.com/asaskevich/govalidator v0.0.0-20230301143203-a9d515a09cc2 // indirect
	github.com/beorn7/perks v1.0.1 // indirect
	github.com/blang/semver/v4 v4.0.0 // indirect
	github.com/cespare/xxhash/v2 v2.3.0 // indirect
	github.com/chai2010/gettext-go v1.0.3 // indirect
	github.com/containerd/containerd v1.7.27 // indirect
	github.com/containerd/errdefs v0.3.0 // indirect
	github.com/containerd/log v0.1.0 // indirect
	github.com/containerd/platforms v0.2.1 // indirect
	github.com/cyphar/filepath-securejoin v0.4.1 // indirect
	github.com/davecgh/go-spew v1.1.2-0.20180830191138-d8f796af33cc // indirect
	github.com/distribution/reference v0.6.0 // indirect
	github.com/docker/cli v27.5.1+incompatible // indirect
	github.com/docker/distribution v2.8.3+incompatible // indirect
	github.com/docker/docker v27.5.1+incompatible // indirect
	github.com/docker/docker-credential-helpers v0.8.2 // indirect
	github.com/docker/go-connections v0.5.0 // indirect
	github.com/docker/go-metrics v0.0.1 // indirect
	github.com/emicklei/go-restful/v3 v3.12.2 // indirect
	github.com/evanphx/json-patch v5.9.11+incompatible // indirect
	github.com/exponent-io/jsonpath v0.0.0-20210407135951-1de76d718b3f // indirect
	github.com/fatih/color v1.13.0 // indirect
	github.com/felixge/httpsnoop v1.0.4 // indirect
	github.com/fxamacker/cbor/v2 v2.7.1 // indirect
	github.com/go-errors/errors v1.5.1 // indirect
	github.com/go-gorp/gorp/v3 v3.1.0 // indirect
	github.com/go-logr/logr v1.4.3 // indirect
	github.com/go-logr/stdr v1.2.2 // indirect
	github.com/go-openapi/jsonpointer v0.21.1 // indirect
	github.com/go-openapi/jsonreference v0.21.0 // indirect
	github.com/go-openapi/swag v0.23.1 // indirect
	github.com/gobwas/glob v0.2.3 // indirect
	github.com/gogo/protobuf v1.3.2 // indirect
	github.com/golang/protobuf v1.5.4 // indirect
	github.com/google/btree v1.1.3 // indirect
	github.com/google/gnostic-models v0.6.9 // indirect
	github.com/google/go-cmp v0.7.0 // indirect
	github.com/google/go-github/v72 v72.0.0 // indirect
	github.com/google/go-querystring v1.1.0 // indirect
	github.com/google/gofuzz v1.2.0 // indirect
	github.com/google/shlex v0.0.0-20191202100458-e7afc7fbc510 // indirect
	github.com/google/uuid v1.6.0 // indirect
	github.com/gorilla/mux v1.8.1 // indirect
	github.com/gorilla/websocket v1.5.3 // indirect
	github.com/gosuri/uitable v0.0.4 // indirect
	github.com/gregjones/httpcache v0.0.0-20190611155906-901d90724c79 // indirect
	github.com/hashicorp/errwrap v1.1.0 // indirect
	github.com/hashicorp/go-multierror v1.1.1 // indirect
	github.com/huandu/xstrings v1.5.0 // indirect
	github.com/inconshreveable/mousetrap v1.1.0 // indirect
	github.com/jmoiron/sqlx v1.4.0 // indirect
	github.com/josharian/intern v1.0.0 // indirect
	github.com/json-iterator/go v1.1.12 // indirect
	github.com/klauspost/compress v1.18.0 // indirect
	github.com/lann/builder v0.0.0-20180802200727-47ae307949d0 // indirect
	github.com/lann/ps v0.0.0-20150810152359-62de8c46ede0 // indirect
	github.com/lib/pq v1.10.9 // indirect
	github.com/liggitt/tabwriter v0.0.0-20181228230101-89fcab3d43de // indirect
	github.com/mailru/easyjson v0.9.0 // indirect
	github.com/mattn/go-colorable v0.1.14 // indirect
	github.com/mattn/go-isatty v0.0.20 // indirect
	github.com/mattn/go-runewidth v0.0.16 // indirect
	github.com/mitchellh/copystructure v1.2.0 // indirect
	github.com/mitchellh/go-wordwrap v1.0.1 // indirect
	github.com/mitchellh/reflectwalk v1.0.2 // indirect
	github.com/moby/locker v1.0.1 // indirect
	github.com/moby/spdystream v0.5.0 // indirect
	github.com/moby/term v0.5.2 // indirect
	github.com/modern-go/concurrent v0.0.0-20180306012644-bacd9c7ef1dd // indirect
	github.com/modern-go/reflect2 v1.0.2 // indirect
	github.com/monochromegane/go-gitignore v0.0.0-20200626010858-205db1a8cc00 // indirect
	github.com/munnerz/goautoneg v0.0.0-20191010083416-a7dc8b61c822 // indirect
	github.com/mxk/go-flowrate v0.0.0-20140419014527-cca7078d478f // indirect
	github.com/opencontainers/go-digest v1.0.0 // indirect
	github.com/opencontainers/image-spec v1.1.1 // indirect
	github.com/peterbourgon/diskv v2.0.1+incompatible // indirect
	github.com/pmezard/go-difflib v1.0.1-0.20181226105442-5d4384ee4fb2 // indirect
	github.com/prometheus/client_golang v1.22.0 // indirect
	github.com/prometheus/client_model v0.6.2 // indirect
	github.com/prometheus/common v0.62.0 // indirect
	github.com/prometheus/procfs v0.15.1 // indirect
	github.com/rivo/uniseg v0.2.0 // indirect
	github.com/rubenv/sql-migrate v1.7.2 // indirect
	github.com/russross/blackfriday/v2 v2.1.0 // indirect
	github.com/shopspring/decimal v1.4.0 // indirect
	github.com/sirupsen/logrus v1.9.3 // indirect
	github.com/spf13/cast v1.7.1 // indirect
	github.com/stretchr/testify v1.10.0 // indirect
	github.com/x448/float16 v0.8.4 // indirect
	github.com/xeipuuv/gojsonpointer v0.0.0-20190905194746-02993c407bfb // indirect
	github.com/xeipuuv/gojsonreference v0.0.0-20180127040603-bd5ef7bd5415 // indirect
	github.com/xeipuuv/gojsonschema v1.2.0 // indirect
	github.com/xlab/treeprint v1.2.0 // indirect
	github.com/xlzd/gotp v0.1.0 // indirect
	go.opentelemetry.io/auto/sdk v1.1.0 // indirect
	go.opentelemetry.io/contrib/instrumentation/net/http/otelhttp v0.53.0 // indirect
<<<<<<< HEAD
	go.opentelemetry.io/otel v1.35.0 // indirect
	go.opentelemetry.io/otel/metric v1.35.0 // indirect
	go.opentelemetry.io/otel/trace v1.35.0 // indirect
=======
	go.opentelemetry.io/otel v1.36.0 // indirect
	go.opentelemetry.io/otel/metric v1.36.0 // indirect
	go.opentelemetry.io/otel/trace v1.36.0 // indirect
>>>>>>> e007c826
	golang.org/x/crypto v0.39.0 // indirect
	golang.org/x/net v0.41.0 // indirect
	golang.org/x/oauth2 v0.24.0 // indirect
	golang.org/x/sync v0.15.0 // indirect
	golang.org/x/sys v0.33.0 // indirect
	golang.org/x/term v0.32.0 // indirect
	golang.org/x/text v0.26.0 // indirect
<<<<<<< HEAD
	golang.org/x/time v0.11.0 // indirect
=======
	golang.org/x/time v0.12.0 // indirect
>>>>>>> e007c826
	google.golang.org/genproto/googleapis/rpc v0.0.0-20250505200425-f936aa4a68b2 // indirect
	google.golang.org/grpc v1.67.3 // indirect
	google.golang.org/protobuf v1.36.6 // indirect
	gopkg.in/evanphx/json-patch.v4 v4.12.0 // indirect
	gopkg.in/inf.v0 v0.9.1 // indirect
	k8s.io/apiextensions-apiserver v0.32.2 // indirect
	k8s.io/apiserver v0.32.2 // indirect
	k8s.io/component-base v0.32.2 // indirect
	k8s.io/klog/v2 v2.130.1 // indirect
	k8s.io/kube-openapi v0.0.0-20250610211856-8b98d1ed966a // indirect
	k8s.io/utils v0.0.0-20250502105355-0f33e8f1c979 // indirect
	oras.land/oras-go v1.2.6 // indirect
	sigs.k8s.io/json v0.0.0-20241014173422-cfa47c3a1cc8 // indirect
	sigs.k8s.io/kustomize/api v0.18.0 // indirect
	sigs.k8s.io/kustomize/kyaml v0.18.1 // indirect
	sigs.k8s.io/randfill v1.0.0 // indirect
	sigs.k8s.io/structured-merge-diff/v4 v4.6.0 // indirect
	sigs.k8s.io/yaml v1.4.0 // indirect
)

replace github.com/Microsoft/hcsshim => github.com/Microsoft/hcsshim v0.12.9<|MERGE_RESOLUTION|>--- conflicted
+++ resolved
@@ -130,15 +130,9 @@
 	github.com/xlzd/gotp v0.1.0 // indirect
 	go.opentelemetry.io/auto/sdk v1.1.0 // indirect
 	go.opentelemetry.io/contrib/instrumentation/net/http/otelhttp v0.53.0 // indirect
-<<<<<<< HEAD
-	go.opentelemetry.io/otel v1.35.0 // indirect
-	go.opentelemetry.io/otel/metric v1.35.0 // indirect
-	go.opentelemetry.io/otel/trace v1.35.0 // indirect
-=======
 	go.opentelemetry.io/otel v1.36.0 // indirect
 	go.opentelemetry.io/otel/metric v1.36.0 // indirect
 	go.opentelemetry.io/otel/trace v1.36.0 // indirect
->>>>>>> e007c826
 	golang.org/x/crypto v0.39.0 // indirect
 	golang.org/x/net v0.41.0 // indirect
 	golang.org/x/oauth2 v0.24.0 // indirect
@@ -146,11 +140,7 @@
 	golang.org/x/sys v0.33.0 // indirect
 	golang.org/x/term v0.32.0 // indirect
 	golang.org/x/text v0.26.0 // indirect
-<<<<<<< HEAD
-	golang.org/x/time v0.11.0 // indirect
-=======
 	golang.org/x/time v0.12.0 // indirect
->>>>>>> e007c826
 	google.golang.org/genproto/googleapis/rpc v0.0.0-20250505200425-f936aa4a68b2 // indirect
 	google.golang.org/grpc v1.67.3 // indirect
 	google.golang.org/protobuf v1.36.6 // indirect
