--- conflicted
+++ resolved
@@ -22,18 +22,11 @@
 # Run
 #
 
-<<<<<<< HEAD
-FROM registry.access.redhat.com/ubi9-minimal:9.4
+FROM registry.access.redhat.com/ubi9-minimal:9.4-1227.1725849298
 
 LABEL \
   name="rhtap-cli" \
   com.redhat.component="rhtap-cli" \
-=======
-FROM registry.access.redhat.com/ubi9-minimal:9.4-1227.1725849298
-
-LABEL \
-  name="rhtap-cli" \
->>>>>>> 4d607b5f
   description="Red Hat Trusted Application Pipeline allows organizations to curate their own trusted, repeatable pipelines \
         that stay compliant with industry requirements. Built on proven, trusted open source technologies, Red Hat \
         Trusted Application Pipeline is part of Red Hat Trusted Software Supply Chain, a set of solutions to protect \ 
