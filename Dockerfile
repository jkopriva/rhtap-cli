#
# Build
#

FROM registry.access.redhat.com/ubi9/go-toolset:latest AS builder

USER root

WORKDIR /workdir/rhtap-cli

COPY installer/ ./installer/

COPY cmd/ ./cmd/
COPY pkg/ ./pkg/
COPY vendor/ ./vendor/

COPY go.mod go.sum Makefile ./

RUN make GOFLAGS='-buildvcs=false'

#
# Run
#

FROM registry.access.redhat.com/ubi9-minimal:9.4

<<<<<<< HEAD
LABEL \
  name="rhtap-cli" \
  description="Red Hat Trusted Application Pipeline allows organizations to curate their own trusted, repeatable pipelines \
        that stay compliant with industry requirements. Built on proven, trusted open source technologies, Red Hat \
        Trusted Application Pipeline is part of Red Hat Trusted Software Supply Chain, a set of solutions to protect \ 
        users, customers, and partners from risks and vulnerabilities in their software factory." \
  io.k8s.description="Red Hat Trusted Application Pipeline allows organizations to curate their own trusted, repeatable pipelines \
  that stay compliant with industry requirements. Built on proven, trusted open source technologies, Red Hat \
  Trusted Application Pipeline is part of Red Hat Trusted Software Supply Chain, a set of solutions to protect \ 
  users, customers, and partners from risks and vulnerabilities in their software factory." \
  summary="Provides the binaries for downloading the RHTAP CLI." \
  io.k8s.display-name="Red Hat Trusted Application Pipeline CLI" \
  io.openshift.tags="rhtap-cli tas tpa rhdh ec tap openshift"

=======
>>>>>>> 128fdc37
WORKDIR /rhtap-cli

COPY --from=builder /workdir/rhtap-cli/installer ./

COPY --from=builder /workdir/rhtap-cli/bin/rhtap-cli /usr/local/bin/rhtap-cli

RUN microdnf install -y gzip shadow-utils tar && \
    groupadd --gid 1000 -r rhtap-cli && \
    useradd -r -d /rhtap-cli -g rhtap-cli -s /sbin/nologin --uid 1000 rhtap-cli && \
    microdnf remove -y shadow-utils && \
    microdnf clean all

USER rhtap-cli

ENTRYPOINT ["rhtap-cli"]<|MERGE_RESOLUTION|>--- conflicted
+++ resolved
@@ -24,7 +24,6 @@
 
 FROM registry.access.redhat.com/ubi9-minimal:9.4
 
-<<<<<<< HEAD
 LABEL \
   name="rhtap-cli" \
   description="Red Hat Trusted Application Pipeline allows organizations to curate their own trusted, repeatable pipelines \
@@ -39,8 +38,6 @@
   io.k8s.display-name="Red Hat Trusted Application Pipeline CLI" \
   io.openshift.tags="rhtap-cli tas tpa rhdh ec tap openshift"
 
-=======
->>>>>>> 128fdc37
 WORKDIR /rhtap-cli
 
 COPY --from=builder /workdir/rhtap-cli/installer ./
